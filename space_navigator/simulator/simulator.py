# Module simulator provides simulator of space environment
# and learning proccess of the agent.

import logging

import numpy as np

import matplotlib.pyplot as plt
import matplotlib.gridspec as gridspec
from mpl_toolkits.mplot3d import Axes3D

import pykep as pk
from pykep.orbit_plots import plot_planet


logging.basicConfig(filename="simulator.log", level=logging.DEBUG,
                    filemode='w', format='%(name)s:%(levelname)s\n%(message)s\n')

PAUSE_TIME = 0.0001  # sc
PAUSE_ACTION_TIME = 2  # sc
ARROW_LENGTH = 3e6  # meters
EARTH_RADIUS = 6.3781e6  # meters


def draw_sphere(axis, centre, radius, wireframe_params={}):
    """
    Draws a wireframe sphere.
    Args:
       axis (matplotlib.axes._subplots.Axes3DSubplot): axis to plot on
       centre (list-like): sphere centre. Must support [] operator
       radius (float): sphere radius
       wireframe_params (dict): arguments to pass to plot_wireframe
    Returns:
       mpl_toolkits.mplot3d.art3d.Line3DCollection
    """
    u, v = np.mgrid[0:2 * np.pi:20j, 0:np.pi:10j]
    x = radius * np.cos(u) * np.sin(v) + centre[0]
    y = radius * np.sin(u) * np.sin(v) + centre[1]
    z = radius * np.cos(v) + centre[2]
    return axis.plot_wireframe(x, y, z, **wireframe_params)


def draw_action(axis, pos, dV):
    """ Draws action.
    Args:
        axis (matplotlib.axes._subplots.Axes3DSubplot): axis to plot on
        pos ([x, y, z]): position of protecred object
        dV ([dVx, dVy, dVz]): action
    """
    x, y, z = pos
    dVx, dVy, dVz = dV
    return axis.quiver(x, y, z, x + dVx, y + dVy, z + dVz, length=ARROW_LENGTH, normalize=True)


def strf_position(satellite, epoch):
    """ Print SpaceObject position at epoch. """
    pos, vel = satellite.position(epoch)
    return "{} position: x - {:0.5f}, y - {:0.5f}, z - {:0.5f}.\
      \n{} velocity: Vx - {:0.5f}, Vy - {:0.5f}, Vz - {:0.5f}\
      ".format(satellite.get_name(), pos[0], pos[1], pos[2],
               satellite.get_name(), vel[0], vel[1], vel[2])


class Visualizer:
    """ Visualizer allows to plot satellite movement simulation
        in real time.
    """

    def __init__(self, curr_time, total_collision_probability, fuel_cons, traj_dev, reward_components, reward):
        self.fig = plt.figure(figsize=[14, 12])
        self.gs = gridspec.GridSpec(15, 2)
        self.subplot_3d = self.fig.add_subplot(self.gs[:, 0], projection='3d')
        self.subplot_3d.set_aspect("equal")
        self.subplot_p = self.fig.add_subplot(self.gs[:3, 1])
        self.subplot_f = self.fig.add_subplot(self.gs[4:7, 1])
        self.subplot_d = self.fig.add_subplot(self.gs[8:11, 1])
        self.subplot_r = self.fig.add_subplot(self.gs[12:, 1])
        # initialize data for plots
        self.time_arr = [curr_time]
        self.prob_arr = [total_collision_probability]
        self.fuel_cons_arr = [fuel_cons]
        self.traj_dev_arr = [traj_dev]
        self.reward_arr = [reward]
        self.reward_components = reward_components

        # initialize zero action
        self.dV_plot = np.zeros(3)

    def run(self):
        plt.ion()

    def update_data(self, curr_time, prob, fuel_cons, traj_dev, reward_components, reward):
        self.time_arr.append(curr_time)
        self.prob_arr.append(prob)
        self.fuel_cons_arr.append(fuel_cons)
        self.traj_dev_arr.append(traj_dev)
        self.reward_arr.append(reward)
        self.reward_components = reward_components

    def plot_planet(self, satellite, t, size, color):
        """ Plot a pykep.planet object. """
        plot_planet(satellite, ax=self.subplot_3d,
                    t0=t, s=size, legend=True, color=color)

    def plot_earth(self):
        """ Add earth to the plot and legend. """
        draw_sphere(self.subplot_3d, (0, 0, 0), EARTH_RADIUS, {
            "color": "b", "lw": 0.5, "alpha": 0.2})
        plt.legend()

    def pause(self, pause_time):
        """ Pause the frame to watch it. """
        plt.legend()
        plt.pause(pause_time)

    def clear(self):
        """ Clear axis for next frame. """
        self.subplot_3d.cla()
        self.subplot_p.cla()
        self.subplot_f.cla()
        self.subplot_d.cla()
        self.subplot_r.cla()

    def plot_iteration(self, epoch, last_update):
        s = '  Epoch: {}\nUpdate: {}'.format(epoch, last_update)
        s += '\n\nColl Prob: {:.7}     Fuel Cons: {:.5}     Traj Dev coef: {:.5}'.format(
            self.prob_arr[-1], self.fuel_cons_arr[-1], self.traj_dev_arr[-1])
        s += '\n\nReward components:\nColl Prob R: {:.5}     Fuel Cons R: {:.5}     Traj Dev coef R: {:.5}\
            \nTotal Reward: {:.5}'.format(
            self.reward_components[0], self.reward_components[1], self.reward_components[2], self.reward_arr[-1])
        self.subplot_3d.text2D(-0.3, 1.05, s,
                               transform=self.subplot_3d.transAxes)

    def plot_prob_fuel_reward(self):
        self.make_step_on_graph(self.subplot_p, self.time_arr, self.prob_arr,
                                title='Total collision probability', ylabel='prob')
        self.make_step_on_graph(self.subplot_f, self.time_arr, self.fuel_cons_arr,
                                title='Total fuel consumption', ylabel='fuel (dV)')
        self.make_step_on_graph(self.subplot_d, self.time_arr, self.traj_dev_arr,
                                title='Trajectory deviation coefficient', ylabel='traj dev coef')
        self.make_step_on_graph(self.subplot_r, self.time_arr, self.reward_arr,
                                title='Total reward', ylabel='reward', xlabel='time (mjd2000)')

    def make_step_on_graph(self, ax, time, data, title, ylabel, xlabel=None):
        ax.step(time, data)
        ax.set_title(title)
        ax.grid(True)
        ax.set_ylabel(ylabel)
        if xlabel is not None:
            ax.set_xlabel(xlabel)

    def plot_action(self, pos):
        draw_action(self.subplot_3d, pos, self.dV_plot)
        self.dV_plot = np.zeros(3)

    def save_graphics(self):
        fig = plt.figure(figsize=[7, 12])
        gs = gridspec.GridSpec(15, 1)
        subplot_p = fig.add_subplot(gs[:3, 0])
        subplot_f = fig.add_subplot(gs[4:7, 0])
        subplot_d = fig.add_subplot(gs[8:11, 0])
        subplot_r = fig.add_subplot(gs[12:, 0])

        self.make_step_on_graph(subplot_p, self.time_arr, self.prob_arr,
                                title='Total collision probability', ylabel='prob')
        self.make_step_on_graph(subplot_f, self.time_arr, self.fuel_cons_arr,
                                title='Total fuel consumption', ylabel='fuel (dV)')
        self.make_step_on_graph(subplot_d, self.time_arr, self.traj_dev_arr,
                                title='Trajectory deviation coefficient', ylabel='traj dev coef')
        self.make_step_on_graph(subplot_r, self.time_arr, self.reward_arr,
                                title='Total reward', ylabel='reward', xlabel='time (mjd2000)')

        fig.savefig("simulation_graphics.png")


class Simulator:
    """ Simulator allows to start the simulation of provided environment,
        and starts agent-environment collaboration.
    """

    def __init__(self, agent, environment, step=0.001, update_r_p_step=None):
        """
        Args:
            agent (api.Agent, agent, to do actions in environment.
            environment (api.Environment): the initial space environment.
            step (float): time step in simulation.
            update_r_p_step (int): update reward and probability step;
                (if update_r_p_step == None, reward and probability are updated only by agent).
            print_out (bool): print out some parameters and results (reward and probability).
        """

        self.agent = agent
        self.env = environment
        self.start_time = self.env.init_params["start_time"]
        self.end_time = self.env.init_params["end_time"]
        self.curr_time = self.start_time

        self.logger = logging.getLogger('simulator.Simulator')
        self.step = step
        self.update_r_p_step = update_r_p_step

        self.vis = None

    def run(self, visualize=False, print_out=False):
        """
        Args:
            visualize (bool): whether show the simulation or not.
            print_out (bool): whether show the print out or not.

        Returns:
            reward (float): reward of session.

        """
        iteration = 0
        if visualize:
            self.vis = Visualizer(self.curr_time.mjd2000, self.env.total_collision_probability,
                                  self.env.get_fuel_consumption(), self.env.get_trajectory_deviation(),
                                  self.env.reward_components, self.env.reward)
            self.vis.run()

        if print_out:
            self.print_start()

        while self.curr_time.mjd2000 <= self.end_time.mjd2000:
            self.env.propagate_forward(
                self.curr_time.mjd2000, self.update_r_p_step)

            if self.curr_time.mjd2000 >= self.env.get_next_action().mjd2000:
                # s = self.env.get_state()
                s = self.env.get_numpy_state()
                action = self.agent.get_action(s)
                r = self.env.get_reward()
                err = self.env.act(action)
                if err:
                    self.log_bad_action(err, action)

                if visualize and not err:
                    self.vis.dV_plot = action[:3]

                self.log_reward_action(iteration, r, action)

            self.log_iteration(iteration)
            self.log_protected_position()
            self.log_debris_positions()

            if visualize:
                self.plot_protected()
                self.plot_debris()
                self.vis.plot_earth()
                if iteration % self.update_r_p_step == 0:
<<<<<<< HEAD
                    self.vis.update_data(self.curr_time.mjd2000, self.env.total_collision_probability,
                                         self.env.get_fuel_consumption(), self.env.reward)
                self.vis.plot_prob_fuel()
=======
                    self.update_vis_data()
                if np.not_equal(action[:3], np.zeros(3)).all():
                    self.vis.plot_action(self.env.protected.position(
                        self.curr_time)[0], action[:3])
                    self.vis.pause(PAUSE_ACTION_TIME)
                    # set action to zero after it is done
                    action = np.zeros(4)
                self.vis.plot_prob_fuel_reward()
>>>>>>> 0ba80bf4
                self.vis.pause(PAUSE_TIME)
                if np.not_equal(self.vis.dV_plot, np.zeros(3)).all():
                    self.vis.plot_action(
                        self.env.protected.position(self.curr_time)[0])
                    self.vis.pause(PAUSE_ACTION_TIME)
                self.vis.clear()

                # self.env.reward and self.env.total_collision_probability -
                # without update.
                self.vis.plot_iteration(
                    self.curr_time, self.env.last_r_p_update)

            self.curr_time = pk.epoch(
                self.curr_time.mjd2000 + self.step, "mjd2000")

            iteration += 1

        self.env.update_all_reward_components()
        self.log_protected_position()

        if visualize:
            self.update_vis_data()
            self.vis.save_graphics()
        if print_out:
            self.print_end()

        return self.env.get_reward()

    def log_protected_position(self):
        self.logger.info(strf_position(self.env.protected, self.curr_time))

    def log_debris_positions(self):
        for obj in self.env.debris:
            self.logger.info(strf_position(obj, self.curr_time))

    def log_iteration(self, iteration):
        self.logger.debug("Iter #{} \tEpoch: {} \tCollision Probability: {}".format(
            iteration,  self.curr_time, self.env.total_collision_probability))

    def log_reward_action(self, iteration, reward, action):
        self.logger.info("Iter: {} \tReward: {} \taction: (dVx:{}, dVy: {}, dVz: {}, time_to_request: {})".format(
            iteration, reward, *action))

    def log_bad_action(self, message, action):
        self.logger.warning(
            "Unable to make action (dVx:{}, dVy:{}, dVz:{}): {}".format(action[0], action[1], action[2], message))

    def plot_protected(self):
        """ Plot Protected SpaceObject. """
        self.vis.plot_planet(self.env.protected.satellite,
                             t=self.curr_time, size=100, color="black")

    def plot_debris(self):
        """ Plot space debris. """
        cmap = plt.get_cmap('gist_rainbow')
        n_items = len(self.env.debris)
        colors = [cmap(i) for i in np.linspace(0, 1, n_items)]
        for i in range(n_items):
            self.vis.plot_planet(
                self.env.debris[i].satellite, t=self.curr_time,
                size=25, color=colors[i])

    def update_vis_data(self):
        self.vis.update_data(
            self.curr_time.mjd2000, self.env.get_total_collision_probability(),
            self.env.get_fuel_consumption(), self.env.get_trajectory_deviation(),
            self.env.get_reward_components(), self.env.get_reward())

    def print_start(self):
        print("Simulation started.\n\nStart time: {} \t End time: {} \t Simulation step:{}\n".format(
            self.start_time.mjd2000, self.end_time.mjd2000, self.step))
        print("Protected SpaceObject:\n{}".format(
            self.env.protected.satellite))
        print("Debris objects:\n")
        for spaceObject in self.env.debris:
            print(spaceObject.satellite)

    def print_end(self):
        reward_components = self.env.get_reward_components()
        s = "Simulation ended.\n\nCollision probability: {:.5}\nFuel consumption: {:.5}\
            \nTrajectory deviation coefficient: {:.5}".format(
            self.env.get_total_collision_probability(), self.env.get_fuel_consumption(),
            self.env.get_trajectory_deviation())
        s += '\n\nReward components:\nColl Prob R: {:.5}     Fuel Cons R: {:.5}     Traj Dev coef R: {:.5}\
            \nTotal Reward: {:.5}'.format(
            reward_components[0], reward_components[1], reward_components[2], self.env.get_reward())
        print(s)<|MERGE_RESOLUTION|>--- conflicted
+++ resolved
@@ -248,11 +248,6 @@
                 self.plot_debris()
                 self.vis.plot_earth()
                 if iteration % self.update_r_p_step == 0:
-<<<<<<< HEAD
-                    self.vis.update_data(self.curr_time.mjd2000, self.env.total_collision_probability,
-                                         self.env.get_fuel_consumption(), self.env.reward)
-                self.vis.plot_prob_fuel()
-=======
                     self.update_vis_data()
                 if np.not_equal(action[:3], np.zeros(3)).all():
                     self.vis.plot_action(self.env.protected.position(
@@ -261,7 +256,6 @@
                     # set action to zero after it is done
                     action = np.zeros(4)
                 self.vis.plot_prob_fuel_reward()
->>>>>>> 0ba80bf4
                 self.vis.pause(PAUSE_TIME)
                 if np.not_equal(self.vis.dV_plot, np.zeros(3)).all():
                     self.vis.plot_action(
