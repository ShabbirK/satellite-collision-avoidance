--- conflicted
+++ resolved
@@ -40,11 +40,7 @@
         # TODO - first nan can't be - fix
         action = self.action_table[0]
         self.action_table = np.delete(self.action_table, 0, axis=0)
-<<<<<<< HEAD
         return action
 
     def get_action_table(self):
-        return self.action_table
-=======
-        return action
->>>>>>> 0ba80bf4
+        return self.action_table