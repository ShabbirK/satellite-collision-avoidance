--- conflicted
+++ resolved
@@ -45,13 +45,6 @@
         self.debris_r = np.array([d.get_radius() for d in debris])
 
         self.next_action = pk.epoch(0, "mjd2000")
-<<<<<<< HEAD
-
-        self.crit_distance = 10000  #: Critical convergence distance (meters)
-        self.collision_probability_estimator = CollProbEstimator()
-=======
-        self.state = dict(epoch=start_time, fuel=self.protected.get_fuel())
->>>>>>> 0ba80bf4
 
         self.crit_distance = 10000  #: Critical convergence distance (meters)
         self.min_distances_in_current_conjunction = np.full(
